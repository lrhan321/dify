--- conflicted
+++ resolved
@@ -139,7 +139,6 @@
     if row is None:
         raise ValueError("Invalid upload file")
 
-<<<<<<< HEAD
     detected_file_type = _standardize_file_type(extension="." + row.extension, mime_type=row.mime_type)
     specified_type = mapping.get("type", "custom")
 
@@ -149,11 +148,6 @@
     file_type = (
         FileType(specified_type) if specified_type and specified_type != FileType.CUSTOM.value else detected_file_type
     )
-=======
-    file_type = _standardize_file_type(extension="." + row.extension, mime_type=row.mime_type)
-    if file_type.value != mapping.get("type", "custom"):
-        raise ValueError("Detected file type does not match the specified type. Please verify the file.")
->>>>>>> da7f8ad9
 
     return File(
         id=mapping.get("id"),
@@ -192,7 +186,6 @@
         if upload_file is None:
             raise ValueError("Invalid upload file")
 
-<<<<<<< HEAD
         detected_file_type = _standardize_file_type(
             extension="." + upload_file.extension, mime_type=upload_file.mime_type
         )
@@ -207,11 +200,6 @@
             if specified_type and specified_type != FileType.CUSTOM.value
             else detected_file_type
         )
-=======
-        file_type = _standardize_file_type(extension="." + upload_file.extension, mime_type=upload_file.mime_type)
-        if file_type.value != mapping.get("type", "custom"):
-            raise ValueError("Detected file type does not match the specified type. Please verify the file.")
->>>>>>> da7f8ad9
 
         return File(
             id=mapping.get("id"),
@@ -288,7 +276,6 @@
 
     extension = "." + tool_file.file_key.split(".")[-1] if "." in tool_file.file_key else ".bin"
 
-<<<<<<< HEAD
     detected_file_type = _standardize_file_type(extension="." + extension, mime_type=tool_file.mimetype)
 
     specified_type = mapping.get("type")
@@ -299,9 +286,6 @@
     file_type = (
         FileType(specified_type) if specified_type and specified_type != FileType.CUSTOM.value else detected_file_type
     )
-=======
-    file_type = _standardize_file_type(extension=extension, mime_type=tool_file.mimetype)
->>>>>>> da7f8ad9
 
     return File(
         id=mapping.get("id"),
